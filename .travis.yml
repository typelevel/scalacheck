--- conflicted
+++ resolved
@@ -29,8 +29,7 @@
     - PLATFORM=jvm SBT_PARALLEL=true  WORKERS=4 DEPLOY=false
     - PLATFORM=jvm SBT_PARALLEL=false WORKERS=4 DEPLOY=false
     - PLATFORM=js  SBT_PARALLEL=true  WORKERS=1 DEPLOY=true
-<<<<<<< HEAD
-    - PLATFORM=js  SBT_PARALLEL=true  WORKERS=1 DEPLOY=true SCALAJS_VERSION=1.0.0-M1
+    - PLATFORM=js  SBT_PARALLEL=true  WORKERS=1 DEPLOY=true SCALAJS_VERSION=1.0.0-M2
 sudo: false
 
 matrix:
@@ -39,8 +38,4 @@
       before_script:
         - curl https://raw.githubusercontent.com/scala-native/scala-native/21539aa97947f767afcd85b5c2fb3c0262b2d301/bin/travis_setup.sh | bash -x
       sudo: required
-      env: PLATFORM=native SBT_PARALLEL=true  WORKERS=1 DEPLOY=true
-=======
-    - PLATFORM=js  SBT_PARALLEL=true  WORKERS=1 DEPLOY=true SCALAJS_VERSION=1.0.0-M2
-sudo: false
->>>>>>> 01469f9b
+      env: PLATFORM=native SBT_PARALLEL=true  WORKERS=1 DEPLOY=true
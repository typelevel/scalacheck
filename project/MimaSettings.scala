--- conflicted
+++ resolved
@@ -18,11 +18,8 @@
   )
 
   private def removedPrivateMethods = Seq(
-<<<<<<< HEAD
-    "org.scalacheck.ShrinkIntegral.skipNegation"
-=======
+    "org.scalacheck.ShrinkIntegral.skipNegation",
     "org.scalacheck.util.Buildable.buildableSeq"
->>>>>>> 4dc0ef2d
   )
 
   private def removedPrivateClasses = Seq(

--- conflicted
+++ resolved
@@ -1,10 +1,6 @@
 name := "commands-leveldb"
 
-<<<<<<< HEAD
-scalaVersion := "2.13.6"
-=======
 scalaVersion := "3.0.0"
->>>>>>> 136d21a7
 
 libraryDependencies ++= Seq(
   "org.scalacheck" %% "scalacheck" % "1.15.4" % Test,

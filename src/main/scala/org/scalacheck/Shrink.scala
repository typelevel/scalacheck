--- conflicted
+++ resolved
@@ -29,11 +29,7 @@
   implicit def shrinkAny[T]: Shrink[T] = Shrink(_ => Stream.empty)
 }
 
-<<<<<<< HEAD
-object Shrink extends ShrinkLowPriority with ShrinkVersionSpecific with ShrinkArities {
-=======
-object Shrink extends ShrinkLowPriority with ShrinkVersionSpecific with time.JavaTimeShrink {
->>>>>>> 4dc0ef2d
+object Shrink extends ShrinkLowPriority with ShrinkVersionSpecific with time.JavaTimeShrink with ShrinkArities {
 
   import Stream.{cons, empty}
   import scala.collection._

sourceDirectory := file("dummy source directory")

val scalaMajorVersion = SettingKey[Int]("scalaMajorVersion")

scalaVersionSettings

lazy val versionNumber = "1.14.2"

lazy val isRelease = false

lazy val travisCommit = Option(System.getenv().get("TRAVIS_COMMIT"))

lazy val scalaVersionSettings = Seq(
  scalaVersion := "2.13.0",
<<<<<<< HEAD
  crossScalaVersions := Seq("2.11.12", "2.12.9", scalaVersion.value),
=======
  crossScalaVersions := Seq("2.10.7", "2.11.12", "2.12.10", scalaVersion.value),
>>>>>>> c2c53a88
  scalaMajorVersion := {
    val v = scalaVersion.value
    CrossVersion.partialVersion(v).map(_._2.toInt).getOrElse {
      throw new RuntimeException(s"could not get Scala major version from $v")
    }
  }
)

lazy val sharedSettings = MimaSettings.settings ++ scalaVersionSettings ++ Seq(

  name := "scalacheck",

  version := {
    val suffix =
      if (isRelease) ""
      else travisCommit.map("-" + _.take(7)).getOrElse("") + "-SNAPSHOT"
    versionNumber + suffix
  },

  isSnapshot := !isRelease,

  organization := "org.scalacheck",

  licenses := Seq("BSD 3-clause" -> url("https://opensource.org/licenses/BSD-3-Clause")),

  homepage := Some(url("http://www.scalacheck.org")),

  credentials ++= (for {
    username <- Option(System.getenv().get("SONATYPE_USERNAME"))
    password <- Option(System.getenv().get("SONATYPE_PASSWORD"))
  } yield Credentials(
    "Sonatype Nexus Repository Manager",
    "oss.sonatype.org",
    username, password
  )).toSeq,

  unmanagedSourceDirectories in Compile += (baseDirectory in LocalRootProject).value / "src" / "main" / "scala",

  mappings in (Compile, packageSrc) ++= (managedSources in Compile).value.map{ f =>
    // to merge generated sources into sources.jar as well
    (f, f.relativeTo((sourceManaged in Compile).value).get.getPath)
  },

  sourceGenerators in Compile += task {
    val dir = (sourceManaged in Compile).value / "org" / "scalacheck"
    codegen.genAll.map { s =>
      val f = dir / s.name
      IO.write(f, s.code)
      f
    }
  },

  unmanagedSourceDirectories in Compile += {
    val s = if (scalaMajorVersion.value >= 13) "+" else "-"
    (baseDirectory in LocalRootProject).value / "src" / "main" / s"scala-2.13$s"
  },

  unmanagedSourceDirectories in Test += (baseDirectory in LocalRootProject).value / "src" / "test" / "scala",

  resolvers += "sonatype" at "https://oss.sonatype.org/content/repositories/releases",

  javacOptions += "-Xmx1024M",

  // 2.11 - 2.13
  scalacOptions ++= {
    def mk(r: Range)(strs: String*): Int => Seq[String] =
      (n: Int) => if (r.contains(n)) strs else Seq.empty

    val groups: Seq[Int => Seq[String]] = Seq(
      mk(11 to 11)("-Xlint"),
      mk(11 to 12)("-Ywarn-inaccessible", "-Ywarn-nullary-override",
        "-Ywarn-nullary-unit", "-Xfuture", "-Xfatal-warnings", "-deprecation",
        "-Ywarn-infer-any", "-Ywarn-unused-import"),
      mk(11 to 13)("-encoding", "UTF-8", "-feature", "-unchecked",
        "-Ywarn-dead-code", "-Ywarn-numeric-widen"),
      mk(12 to 13)("-Xlint:-unused",
        "-Ywarn-unused:-patvars,-implicits,-locals,-privates,-explicits"))

    val n = scalaMajorVersion.value
    groups.flatMap(f => f(n))
  },

  // HACK: without these lines, the console is basically unusable,
  // since all imports are reported as being unused (and then become
  // fatal errors).
  scalacOptions in (Compile, console) ~= {_.filterNot("-Ywarn-unused-import" == _)},
  scalacOptions in (Test, console) := (scalacOptions in (Compile, console)).value,

  // don't use fatal warnings in tests
  scalacOptions in Test ~= (_ filterNot (_ == "-Xfatal-warnings")),

  mimaPreviousArtifacts := {
    val isScalaJSMilestone: Boolean =
      Option(System.getenv("SCALAJS_VERSION")).filter(_.startsWith("1.0.0-M")).isDefined
    // TODO: re-enable MiMa for 2.14 once there is a final version
    if (scalaMajorVersion.value == 14 || isScalaJSMilestone) Set()
    else Set("org.scalacheck" %%% "scalacheck" % "1.14.0")
  },

  publishTo := {
    val nexus = "https://oss.sonatype.org/"
    val (name, path) = if (isSnapshot.value) ("snapshots", "content/repositories/snapshots")
                       else ("releases", "service/local/staging/deploy/maven2")
    Some(name at nexus + path)
  },

  publishMavenStyle := true,

  // Travis should only publish snapshots
  publishArtifact := !(isRelease && travisCommit.isDefined),

  publishArtifact in Test := false,

  pomIncludeRepository := { _ => false },

  pomExtra := {
    <scm>
      <url>https://github.com/typelevel/scalacheck</url>
      <connection>scm:git:git@github.com:typelevel/scalacheck.git</connection>
    </scm>
    <developers>
      <developer>
        <id>rickynils</id>
        <name>Rickard Nilsson</name>
      </developer>
    </developers>
  }
)

lazy val js = project.in(file("js"))
  .settings(sharedSettings: _*)
  .settings(
    // remove scala 2.10 since scala.js dropped support
    crossScalaVersions := Seq("2.11.12", "2.12.10", scalaVersion.value),
    scalaJSStage in Global := FastOptStage,
    libraryDependencies += "org.scala-js" %% "scalajs-test-interface" % scalaJSVersion
  )
  .enablePlugins(ScalaJSPlugin)

lazy val jvm = project.in(file("jvm"))
  .settings(sharedSettings: _*)
  .settings(
    fork in Test := true,
    libraryDependencies += "org.scala-sbt" %  "test-interface" % "1.0"
  )

lazy val native = project.in(file("native"))
  .settings(sharedSettings: _*)
  .settings(
    doc in Compile := (doc in Compile in jvm).value,
    scalaVersion := "2.11.12",
    crossScalaVersions := Seq("2.11.12"),
    // TODO: re-enable MiMa for native once published
    mimaPreviousArtifacts := Set(),
    libraryDependencies ++= Seq(
      "org.scala-native" %%% "test-interface" % nativeVersion
    )
  )
  .enablePlugins(ScalaNativePlugin)<|MERGE_RESOLUTION|>--- conflicted
+++ resolved
@@ -12,11 +12,7 @@
 
 lazy val scalaVersionSettings = Seq(
   scalaVersion := "2.13.0",
-<<<<<<< HEAD
-  crossScalaVersions := Seq("2.11.12", "2.12.9", scalaVersion.value),
-=======
-  crossScalaVersions := Seq("2.10.7", "2.11.12", "2.12.10", scalaVersion.value),
->>>>>>> c2c53a88
+  crossScalaVersions := Seq("2.11.12", "2.12.10", scalaVersion.value),
   scalaMajorVersion := {
     val v = scalaVersion.value
     CrossVersion.partialVersion(v).map(_._2.toInt).getOrElse {
